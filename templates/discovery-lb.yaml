--- conflicted
+++ resolved
@@ -28,10 +28,6 @@
     {{- toYaml . | nindent 4 }}
 {{- end }}
 spec:
-<<<<<<< HEAD
-  publishNotReadyAddresses: true
-  type: ClusterIP
-=======
 {{- if (or (eq $dot.Values.core.discoveryService.type "ClusterIP") (empty $dot.Values.core.discoveryService.type)) }}
   type: ClusterIP
   clusterIP: None
@@ -45,7 +41,6 @@
   type: {{ $dot.Values.core.discoveryService.type }}
 {{- end }}
   publishNotReadyAddresses: true
->>>>>>> 8ed4fb5f
   ports:
     - name: discovery
       port: 5000
